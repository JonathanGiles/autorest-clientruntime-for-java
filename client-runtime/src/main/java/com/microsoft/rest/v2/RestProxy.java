--- conflicted
+++ resolved
@@ -75,11 +75,7 @@
         }
 
         final String url = urlBuilder.toString();
-<<<<<<< HEAD
-        final HttpRequest request = new HttpRequest(methodDetails.getFullyQualifiedMethodName(), methodDetails.getHttpMethod(), url);
-=======
-        final HttpRequest request = new HttpRequest(methodDetails.method(), url);
->>>>>>> f67148fd
+        final HttpRequest request = new HttpRequest(methodDetails.fullyQualifiedMethodName(), methodDetails.httpMethod(), url);
 
         for (final EncodedParameter headerParameter : methodDetails.getEncodedHeaderParameters(args)) {
             request.withHeader(headerParameter.name(), headerParameter.encodedValue());
@@ -102,13 +98,8 @@
         if (!methodDetails.isAsync()) {
             final HttpResponse response = httpClient.sendRequest(request);
 
-<<<<<<< HEAD
-            final Class<?> returnType = methodDetails.getReturnType();
-            if (returnType.equals(Void.TYPE) || !response.hasBody() || methodDetails.getHttpMethod().equalsIgnoreCase("HEAD")) {
-=======
             final Class<?> returnType = methodDetails.returnType();
-            if (returnType.equals(Void.TYPE) || !response.hasBody() || methodDetails.method().equalsIgnoreCase("HEAD")) {
->>>>>>> f67148fd
+            if (returnType.equals(Void.TYPE) || !response.hasBody() || methodDetails.httpMethod().equalsIgnoreCase("HEAD")) {
                 result = null;
             } else if (returnType.isAssignableFrom(InputStream.class)) {
                 result = response.bodyAsInputStream();
@@ -127,13 +118,8 @@
                     @Override
                     public Single<?> call(HttpResponse response) {
                         Single<?> asyncResult;
-<<<<<<< HEAD
-                        final Class<?> singleReturnType = methodDetails.getReturnType();
-                        if (methodDetails.getHttpMethod().equalsIgnoreCase("HEAD")) {
-=======
                         final Class<?> singleReturnType = methodDetails.returnType();
-                        if (methodDetails.method().equalsIgnoreCase("HEAD")) {
->>>>>>> f67148fd
+                        if (methodDetails.httpMethod().equalsIgnoreCase("HEAD")) {
                             asyncResult = Single.just(null);
                         } else if (singleReturnType.isAssignableFrom(InputStream.class)) {
                             asyncResult = response.bodyAsInputStreamAsync();
