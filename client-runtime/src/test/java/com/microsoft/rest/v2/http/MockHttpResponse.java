/**
 * Copyright (c) Microsoft Corporation. All rights reserved.
 * Licensed under the MIT License. See License.txt in the project root for
 * license information.
 */

package com.microsoft.rest.v2.http;

import com.microsoft.rest.protocol.SerializerAdapter;
import com.microsoft.rest.serializer.JacksonAdapter;
import rx.Single;

import java.io.ByteArrayInputStream;
import java.io.IOException;
import java.io.InputStream;

public class MockHttpResponse extends HttpResponse {
    private final static SerializerAdapter<?> serializer = new JacksonAdapter();

    private final int statusCode;
<<<<<<< HEAD

    private final HttpHeaders headers;

=======
>>>>>>> f9b92161
    private byte[] byteArray;
    private String string;

    public MockHttpResponse() {
        statusCode = 200;
    }

    public MockHttpResponse(int statusCode) {
        this.statusCode = statusCode;
<<<<<<< HEAD

        headers = new HttpHeaders();
    }

    public MockHttpResponse(int statusCode, byte[] byteArray) {
        this(statusCode);

        this.byteArray = byteArray;
    }

    public MockHttpResponse(int statusCode, String string) {
        this(statusCode);

        this.string = string;
    }

    public MockHttpResponse(int statusCode, Object serializable) {
        this(statusCode);

=======
    }

    public MockHttpResponse(byte[] byteArray) {
        statusCode = 200;
        this.byteArray = byteArray;
    }

    public MockHttpResponse(String string) {
        statusCode = 200;
        this.string = string;
    }

    public MockHttpResponse(Object serializable) {
        statusCode = 200;
>>>>>>> f9b92161
        try {
            this.string = serializer.serialize(serializable);
        } catch (IOException e) {
            e.printStackTrace();
        }
    }

    @Override
    public int statusCode() {
        return statusCode;
    }

    @Override
    public String headerValue(String headerName) {
        return headers.value(headerName);
    }

    @Override
    public Single<? extends InputStream> bodyAsInputStreamAsync() {
        return Single.just(new ByteArrayInputStream(byteArray));
    }

    @Override
    public Single<byte[]> bodyAsByteArrayAsync() {
        return Single.just(byteArray);
    }

    @Override
    public Single<String> bodyAsStringAsync() {
        return Single.just(string);
    }
}<|MERGE_RESOLUTION|>--- conflicted
+++ resolved
@@ -18,22 +18,14 @@
     private final static SerializerAdapter<?> serializer = new JacksonAdapter();
 
     private final int statusCode;
-<<<<<<< HEAD
 
     private final HttpHeaders headers;
 
-=======
->>>>>>> f9b92161
     private byte[] byteArray;
     private String string;
 
-    public MockHttpResponse() {
-        statusCode = 200;
-    }
-
     public MockHttpResponse(int statusCode) {
         this.statusCode = statusCode;
-<<<<<<< HEAD
 
         headers = new HttpHeaders();
     }
@@ -53,22 +45,6 @@
     public MockHttpResponse(int statusCode, Object serializable) {
         this(statusCode);
 
-=======
-    }
-
-    public MockHttpResponse(byte[] byteArray) {
-        statusCode = 200;
-        this.byteArray = byteArray;
-    }
-
-    public MockHttpResponse(String string) {
-        statusCode = 200;
-        this.string = string;
-    }
-
-    public MockHttpResponse(Object serializable) {
-        statusCode = 200;
->>>>>>> f9b92161
         try {
             this.string = serializer.serialize(serializable);
         } catch (IOException e) {
