// Copyright (c) Microsoft Corporation. All rights reserved.
// Licensed under the MIT License. See License.txt in the project root for license information.

using Microsoft.Rest.Generator.Azure.Python.Properties;
using Microsoft.Rest.Generator.Azure.Python.Templates;
using Microsoft.Rest.Generator.ClientModel;
using Microsoft.Rest.Generator.Python;
using Microsoft.Rest.Generator.Python.Templates;
using Microsoft.Rest.Generator.Python.TemplateModels;
using Microsoft.Rest.Generator.Utilities;
using System;
using System.Collections.Generic;
using System.Globalization;
using System.IO;
using System.Linq;
using System.Threading.Tasks;

namespace Microsoft.Rest.Generator.Azure.Python
{
    public class AzurePythonCodeGenerator : PythonCodeGenerator
    {
        private const string ClientRuntimePackage = "msrestazure version 0.1.0";

        // page extensions class dictionary.
        private IList<PageTemplateModel> pageModels;

        public AzurePythonCodeGenerator(Settings settings)
            : base(settings)
        {
            pageModels = new List<PageTemplateModel>();
            Namer = new AzurePythonCodeNamer();
        }

        public override string Name
        {
            get { return "Azure.Python"; }
        }

        public override string Description
        {
            // TODO resource string.
            get { return "Azure specific Python code generator."; }
        }

        public override string UsageInstructions
        {
            get
            {
                return string.Format(CultureInfo.InvariantCulture,
                    Resources.UsageInformation, ClientRuntimePackage);
            }
        }

        /// <summary>
        /// Normalizes client model by updating names and types to be language specific.
        /// </summary>
        /// <param name="serviceClient"></param>
        public override void NormalizeClientModel(ServiceClient serviceClient)
        {
            // Don't add pagable/longrunning method since we already handle ourself.
            Settings.AddCredentials = true;
            AzureExtensions.UpdateHeadMethods(serviceClient);
            AzureExtensions.ParseODataExtension(serviceClient);
            Extensions.FlattenModels(serviceClient);
            Extensions.AddParameterGroups(serviceClient);
            AzureExtensions.AddAzureProperties(serviceClient);
            AzureExtensions.SetDefaultResponses(serviceClient);
<<<<<<< HEAD
            AzureExtensions.AddParameterGroups(serviceClient);
            CorrectFilterParameters(serviceClient);
=======

>>>>>>> d761a799
            base.NormalizeClientModel(serviceClient);
            NormalizeApiVersion(serviceClient);
            NormalizePaginatedMethods(serviceClient);
        }

        private static void NormalizeApiVersion(ServiceClient serviceClient)
        {
            serviceClient.Properties.Where(
                p => p.SerializedName.Equals(AzureExtensions.ApiVersion, StringComparison.OrdinalIgnoreCase))
                .ForEach(p => p.DefaultValue = p.DefaultValue.Replace("\"", "'"));

            serviceClient.Properties.Where(
                p => p.SerializedName.Equals(AzureExtensions.AcceptLanguage, StringComparison.OrdinalIgnoreCase))
                .ForEach(p => p.DefaultValue = p.DefaultValue.Replace("\"", "'"));
        }

        private string GetPagingSetting(Dictionary<string, object> extensions, string valueTypeName)
        {
            var ext = extensions[AzureExtensions.PageableExtension] as Newtonsoft.Json.Linq.JContainer;

            string nextLinkName = (string)ext["nextLinkName"] ?? "nextLink";
            string itemName = (string)ext["itemName"] ?? "value";
            string className = (string)ext["className"];
            if (string.IsNullOrEmpty(className))
            {
                className = valueTypeName + "Paged";
                ext["className"] = className;
            }

            var pageModel = new PageTemplateModel(className, nextLinkName, itemName, valueTypeName);
            if (!pageModels.Contains(pageModel))
            {
                pageModels.Add(pageModel);
            }

            return className;
        }

        /// <summary>
        /// Changes paginated method signatures to return Page type.
        /// </summary>
        /// <param name="serviceClient"></param>
        private void NormalizePaginatedMethods(ServiceClient serviceClient)
        {
            if (serviceClient == null)
            {
                throw new ArgumentNullException("serviceClient");
            }

            var convertedTypes = new Dictionary<IType, Response>();

            foreach (var method in serviceClient.Methods.Where(m => m.Extensions.ContainsKey(AzureExtensions.PageableExtension)))
            {
                foreach (var responseStatus in method.Responses.Where(r => r.Value.Body is CompositeType).Select(s => s.Key))
                {
                    var compositType = (CompositeType)method.Responses[responseStatus].Body;
                    var sequenceType = compositType.Properties.Select(p => p.Type).FirstOrDefault(t => t is SequenceType) as SequenceType;

                    // if the type is a wrapper over page-able response
                    if (sequenceType != null)
                    {
                        string pagableTypeName = GetPagingSetting(method.Extensions, sequenceType.ElementType.Name);

                        CompositeType pagedResult = new CompositeType
                        {
                            Name = pagableTypeName
                        };

                        convertedTypes[compositType] = new Response(pagedResult, null);
                        method.Responses[responseStatus] = convertedTypes[compositType];
                        break;
                    }
                }

                if (convertedTypes.ContainsKey(method.ReturnType.Body))
                {
                    method.ReturnType = convertedTypes[method.ReturnType.Body];
                }
            }

            Extensions.RemoveUnreferencedTypes(serviceClient, new HashSet<string>(convertedTypes.Keys.Cast<CompositeType>().Select(t => t.Name)));
        }

        /// <summary>
        /// Corrects type of the filter parameter. Currently typization of filters isn't
        /// supported and therefore we provide to user an opportunity to pass it in form
        /// of raw string.
        /// </summary>
        /// <param name="serviceClient">The service client.</param>
        public static void CorrectFilterParameters(ServiceClient serviceClient)
        {
            foreach (var method in serviceClient.Methods.Where(m => m.Extensions.ContainsKey(AzureExtensions.ODataExtension)))
            {
                var filterParameter = method.Parameters.FirstOrDefault(p =>
                        p.SerializedName.Equals("$filter", StringComparison.OrdinalIgnoreCase) &&
                        p.Location == ParameterLocation.Query &&
                        p.Type is CompositeType);

                if (filterParameter != null)
                {
                    filterParameter.Type = new PrimaryType(KnownPrimaryType.String);
                }
            }
        }

        /// <summary>
        /// Generate Python client code for given ServiceClient.
        /// </summary>
        /// <param name="serviceClient"></param>
        /// <returns></returns>
        public override async Task Generate(ServiceClient serviceClient)
        {
            var serviceClientTemplateModel = new AzureServiceClientTemplateModel(serviceClient);

            if (!string.IsNullOrWhiteSpace(Version))
            {
                serviceClientTemplateModel.Version = Version;
            }

            // Service client
            var setupTemplate = new SetupTemplate
            {
                Model = serviceClientTemplateModel
            };
            await Write(setupTemplate, "setup.py");

            var serviceClientInitTemplate = new ServiceClientInitTemplate
            {
                Model = serviceClientTemplateModel
            };
            await Write(serviceClientInitTemplate, Path.Combine(serviceClientTemplateModel.PackageName, "__init__.py"));

            var serviceClientTemplate = new AzureServiceClientTemplate
            {
                Model = serviceClientTemplateModel,
            };
            await Write(serviceClientTemplate, Path.Combine(serviceClientTemplateModel.PackageName, serviceClientTemplateModel.Name.ToPythonCase() + ".py"));

            var versionTemplate = new VersionTemplate
            {
                Model = serviceClientTemplateModel,
            };
            await Write(versionTemplate, Path.Combine(serviceClientTemplateModel.PackageName, "version.py"));

            var exceptionTemplate = new ExceptionTemplate
            {
                Model = serviceClientTemplateModel,
            };
            await Write(exceptionTemplate, Path.Combine(serviceClientTemplateModel.PackageName, "exceptions.py"));

            var credentialTemplate = new CredentialTemplate
            {
                Model = serviceClientTemplateModel,
            };
            await Write(credentialTemplate, Path.Combine(serviceClientTemplateModel.PackageName, "credentials.py"));

            //Models
            if (serviceClientTemplateModel.ModelTemplateModels.Any())
            {
                var modelInitTemplate = new AzureModelInitTemplate
                {
                    Model = new AzureModelInitTemplateModel(serviceClient, pageModels.Select(t => t.TypeDefinitionName))
                };
                await Write(modelInitTemplate, Path.Combine(serviceClientTemplateModel.PackageName, "models", "__init__.py"));

                foreach (var modelType in serviceClientTemplateModel.ModelTemplateModels)
                {
                    var modelTemplate = new ModelTemplate
                    {
                        Model = modelType
                    };
                    await Write(modelTemplate, Path.Combine(serviceClientTemplateModel.PackageName, "models", modelType.Name.ToPythonCase() + ".py"));
                }
            }

            //MethodGroups
            if (serviceClientTemplateModel.MethodGroupModels.Any())
            {
                var methodGroupIndexTemplate = new MethodGroupInitTemplate
                {
                    Model = serviceClientTemplateModel
                };
                await Write(methodGroupIndexTemplate, Path.Combine(serviceClientTemplateModel.PackageName, "operations", "__init__.py"));

                foreach (var methodGroupModel in serviceClientTemplateModel.MethodGroupModels)
                {
                    var methodGroupTemplate = new AzureMethodGroupTemplate
                    {
                        Model = methodGroupModel as AzureMethodGroupTemplateModel
                    };
                    await Write(methodGroupTemplate, Path.Combine(serviceClientTemplateModel.PackageName, "operations", methodGroupModel.MethodGroupType.ToPythonCase() + ".py"));
                }
            }

            // Enums
            if (serviceClient.EnumTypes.Any())
            {
                var enumTemplate = new EnumTemplate
                {
                    Model = new EnumTemplateModel(serviceClient.EnumTypes),
                };
                await Write(enumTemplate, Path.Combine(serviceClientTemplateModel.PackageName, "models", serviceClientTemplateModel.Name.ToPythonCase() + "_enums.py"));
            }

            // Page class
            foreach (var pageModel in pageModels)
            {
                var pageTemplate = new PageTemplate
                {
                    Model = pageModel
                };
                await Write(pageTemplate, Path.Combine(serviceClientTemplateModel.PackageName, "models", pageModel.TypeDefinitionName.ToPythonCase() + ".py"));
            }
        }
    }
}<|MERGE_RESOLUTION|>--- conflicted
+++ resolved
@@ -65,12 +65,8 @@
             Extensions.AddParameterGroups(serviceClient);
             AzureExtensions.AddAzureProperties(serviceClient);
             AzureExtensions.SetDefaultResponses(serviceClient);
-<<<<<<< HEAD
-            AzureExtensions.AddParameterGroups(serviceClient);
             CorrectFilterParameters(serviceClient);
-=======
-
->>>>>>> d761a799
+
             base.NormalizeClientModel(serviceClient);
             NormalizeApiVersion(serviceClient);
             NormalizePaginatedMethods(serviceClient);
