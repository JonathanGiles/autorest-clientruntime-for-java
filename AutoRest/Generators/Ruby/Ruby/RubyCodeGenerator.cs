--- conflicted
+++ resolved
@@ -66,20 +66,14 @@
                 this.sdkName = Path.GetFileNameWithoutExtension(Settings.Input);
             }
 
-<<<<<<< HEAD
             if (sdkName == null)
             {
                 sdkName = "client";
             }
 
-            sdkName = RubyCodeNamer.UnderscoreCase(CodeNamer.RubyRemoveInvalidCharacters(sdkName));
-            sdkPath = sdkName;
-            modelsPath = Path.Combine(sdkPath, "models");
-=======
             this.sdkName = RubyCodeNamer.UnderscoreCase(CodeNamer.RubyRemoveInvalidCharacters(this.sdkName));
             this.sdkPath = this.packageName ?? this.sdkName;
             this.modelsPath = Path.Combine(this.sdkPath, "models");
->>>>>>> f49dde11
         }
 
         /// <summary>
