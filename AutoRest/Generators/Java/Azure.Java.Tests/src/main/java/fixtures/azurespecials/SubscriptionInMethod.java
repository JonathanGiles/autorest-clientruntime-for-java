/**
 * Copyright (c) Microsoft Corporation. All rights reserved.
 * Licensed under the MIT License. See License.txt in the project root for
 * license information.
 * 
 * Code generated by Microsoft (R) AutoRest Code Generator 0.11.0.0
 * Changes may cause incorrect behavior and will be lost if the code is
 * regenerated.
 */

package fixtures.azurespecials;

import com.microsoft.rest.ServiceCallback;
import com.microsoft.rest.ServiceException;
import retrofit.Call;
import com.squareup.okhttp.ResponseBody;
import retrofit.http.POST;
import retrofit.http.Path;
import retrofit.http.Header;

/**
 * An instance of this class provides access to all the operations defined
 * in SubscriptionInMethod.
 */
public interface SubscriptionInMethod {
    /**
     * The interface defining all the services for SubscriptionInMethod to be
     * used by Retrofit to perform actually REST calls.
     */
    interface SubscriptionInMethodService {
        @POST("/azurespecials/subscriptionId/method/string/none/path/local/1234-5678-9012-3456/{subscriptionId}")
        Call<ResponseBody> postMethodLocalValid(@Path("subscriptionId") String subscriptionId, @Header("accept-language") String acceptLanguage);

        @POST("/azurespecials/subscriptionId/method/string/none/path/local/null/{subscriptionId}")
        Call<ResponseBody> postMethodLocalNull(@Path("subscriptionId") String subscriptionId, @Header("accept-language") String acceptLanguage);

        @POST("/azurespecials/subscriptionId/path/string/none/path/local/1234-5678-9012-3456/{subscriptionId}")
        Call<ResponseBody> postPathLocalValid(@Path("subscriptionId") String subscriptionId, @Header("accept-language") String acceptLanguage);

        @POST("/azurespecials/subscriptionId/swagger/string/none/path/local/1234-5678-9012-3456/{subscriptionId}")
        Call<ResponseBody> postSwaggerLocalValid(@Path("subscriptionId") String subscriptionId, @Header("accept-language") String acceptLanguage);

    }
    /**
<<<<<<< HEAD
=======
     * POST method with subscriptionId modeled in the method.  pass in subscription id = '1234-5678-9012-3456' to succeed
>>>>>>> 1ba0e1bb
     *
     * @param subscriptionId This should appear as a method parameter, use value '1234-5678-9012-3456'
     * @throws ServiceException the exception wrapped in ServiceException if failed.
     */
    void postMethodLocalValid(String subscriptionId) throws ServiceException;

    /**
<<<<<<< HEAD
=======
     * POST method with subscriptionId modeled in the method.  pass in subscription id = '1234-5678-9012-3456' to succeed
>>>>>>> 1ba0e1bb
     *
     * @param subscriptionId This should appear as a method parameter, use value '1234-5678-9012-3456'
     * @param serviceCallback the async ServiceCallback to handle successful and failed responses.
     * @return the {@link Call} object
     */
    Call<ResponseBody> postMethodLocalValidAsync(String subscriptionId, final ServiceCallback<Void> serviceCallback);

    /**
<<<<<<< HEAD
=======
     * POST method with subscriptionId modeled in the method.  pass in subscription id = null, client-side validation should prevent you from making this call
>>>>>>> 1ba0e1bb
     *
     * @param subscriptionId This should appear as a method parameter, use value null, client-side validation should prvenet the call
     * @throws ServiceException the exception wrapped in ServiceException if failed.
     */
    void postMethodLocalNull(String subscriptionId) throws ServiceException;

    /**
<<<<<<< HEAD
=======
     * POST method with subscriptionId modeled in the method.  pass in subscription id = null, client-side validation should prevent you from making this call
>>>>>>> 1ba0e1bb
     *
     * @param subscriptionId This should appear as a method parameter, use value null, client-side validation should prvenet the call
     * @param serviceCallback the async ServiceCallback to handle successful and failed responses.
     * @return the {@link Call} object
     */
    Call<ResponseBody> postMethodLocalNullAsync(String subscriptionId, final ServiceCallback<Void> serviceCallback);

    /**
<<<<<<< HEAD
=======
     * POST method with subscriptionId modeled in the method.  pass in subscription id = '1234-5678-9012-3456' to succeed
>>>>>>> 1ba0e1bb
     *
     * @param subscriptionId Should appear as a method parameter -use value '1234-5678-9012-3456'
     * @throws ServiceException the exception wrapped in ServiceException if failed.
     */
    void postPathLocalValid(String subscriptionId) throws ServiceException;

    /**
<<<<<<< HEAD
=======
     * POST method with subscriptionId modeled in the method.  pass in subscription id = '1234-5678-9012-3456' to succeed
>>>>>>> 1ba0e1bb
     *
     * @param subscriptionId Should appear as a method parameter -use value '1234-5678-9012-3456'
     * @param serviceCallback the async ServiceCallback to handle successful and failed responses.
     * @return the {@link Call} object
     */
    Call<ResponseBody> postPathLocalValidAsync(String subscriptionId, final ServiceCallback<Void> serviceCallback);

    /**
<<<<<<< HEAD
=======
     * POST method with subscriptionId modeled in the method.  pass in subscription id = '1234-5678-9012-3456' to succeed
>>>>>>> 1ba0e1bb
     *
     * @param subscriptionId The subscriptionId, which appears in the path, the value is always '1234-5678-9012-3456'
     * @throws ServiceException the exception wrapped in ServiceException if failed.
     */
    void postSwaggerLocalValid(String subscriptionId) throws ServiceException;

    /**
<<<<<<< HEAD
=======
     * POST method with subscriptionId modeled in the method.  pass in subscription id = '1234-5678-9012-3456' to succeed
>>>>>>> 1ba0e1bb
     *
     * @param subscriptionId The subscriptionId, which appears in the path, the value is always '1234-5678-9012-3456'
     * @param serviceCallback the async ServiceCallback to handle successful and failed responses.
     * @return the {@link Call} object
     */
    Call<ResponseBody> postSwaggerLocalValidAsync(String subscriptionId, final ServiceCallback<Void> serviceCallback);

}<|MERGE_RESOLUTION|>--- conflicted
+++ resolved
@@ -42,10 +42,7 @@
 
     }
     /**
-<<<<<<< HEAD
-=======
      * POST method with subscriptionId modeled in the method.  pass in subscription id = '1234-5678-9012-3456' to succeed
->>>>>>> 1ba0e1bb
      *
      * @param subscriptionId This should appear as a method parameter, use value '1234-5678-9012-3456'
      * @throws ServiceException the exception wrapped in ServiceException if failed.
@@ -53,10 +50,7 @@
     void postMethodLocalValid(String subscriptionId) throws ServiceException;
 
     /**
-<<<<<<< HEAD
-=======
      * POST method with subscriptionId modeled in the method.  pass in subscription id = '1234-5678-9012-3456' to succeed
->>>>>>> 1ba0e1bb
      *
      * @param subscriptionId This should appear as a method parameter, use value '1234-5678-9012-3456'
      * @param serviceCallback the async ServiceCallback to handle successful and failed responses.
@@ -65,10 +59,7 @@
     Call<ResponseBody> postMethodLocalValidAsync(String subscriptionId, final ServiceCallback<Void> serviceCallback);
 
     /**
-<<<<<<< HEAD
-=======
      * POST method with subscriptionId modeled in the method.  pass in subscription id = null, client-side validation should prevent you from making this call
->>>>>>> 1ba0e1bb
      *
      * @param subscriptionId This should appear as a method parameter, use value null, client-side validation should prvenet the call
      * @throws ServiceException the exception wrapped in ServiceException if failed.
@@ -76,10 +67,7 @@
     void postMethodLocalNull(String subscriptionId) throws ServiceException;
 
     /**
-<<<<<<< HEAD
-=======
      * POST method with subscriptionId modeled in the method.  pass in subscription id = null, client-side validation should prevent you from making this call
->>>>>>> 1ba0e1bb
      *
      * @param subscriptionId This should appear as a method parameter, use value null, client-side validation should prvenet the call
      * @param serviceCallback the async ServiceCallback to handle successful and failed responses.
@@ -88,10 +76,7 @@
     Call<ResponseBody> postMethodLocalNullAsync(String subscriptionId, final ServiceCallback<Void> serviceCallback);
 
     /**
-<<<<<<< HEAD
-=======
      * POST method with subscriptionId modeled in the method.  pass in subscription id = '1234-5678-9012-3456' to succeed
->>>>>>> 1ba0e1bb
      *
      * @param subscriptionId Should appear as a method parameter -use value '1234-5678-9012-3456'
      * @throws ServiceException the exception wrapped in ServiceException if failed.
@@ -99,10 +84,7 @@
     void postPathLocalValid(String subscriptionId) throws ServiceException;
 
     /**
-<<<<<<< HEAD
-=======
      * POST method with subscriptionId modeled in the method.  pass in subscription id = '1234-5678-9012-3456' to succeed
->>>>>>> 1ba0e1bb
      *
      * @param subscriptionId Should appear as a method parameter -use value '1234-5678-9012-3456'
      * @param serviceCallback the async ServiceCallback to handle successful and failed responses.
@@ -111,10 +93,7 @@
     Call<ResponseBody> postPathLocalValidAsync(String subscriptionId, final ServiceCallback<Void> serviceCallback);
 
     /**
-<<<<<<< HEAD
-=======
      * POST method with subscriptionId modeled in the method.  pass in subscription id = '1234-5678-9012-3456' to succeed
->>>>>>> 1ba0e1bb
      *
      * @param subscriptionId The subscriptionId, which appears in the path, the value is always '1234-5678-9012-3456'
      * @throws ServiceException the exception wrapped in ServiceException if failed.
@@ -122,10 +101,7 @@
     void postSwaggerLocalValid(String subscriptionId) throws ServiceException;
 
     /**
-<<<<<<< HEAD
-=======
      * POST method with subscriptionId modeled in the method.  pass in subscription id = '1234-5678-9012-3456' to succeed
->>>>>>> 1ba0e1bb
      *
      * @param subscriptionId The subscriptionId, which appears in the path, the value is always '1234-5678-9012-3456'
      * @param serviceCallback the async ServiceCallback to handle successful and failed responses.
