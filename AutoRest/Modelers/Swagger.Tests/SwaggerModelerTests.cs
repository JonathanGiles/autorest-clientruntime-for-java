--- conflicted
+++ resolved
@@ -441,7 +441,6 @@
             Assert.Equal(2, clientModel.ModelTypes[0].Properties[3].Constraints.Count);
             Assert.Equal("100", clientModel.ModelTypes[0].Properties[3].Constraints[Constraint.ExclusiveMaximum]);
             Assert.Equal("0", clientModel.ModelTypes[0].Properties[3].Constraints[Constraint.ExclusiveMinimum]);
-<<<<<<< HEAD
         }
 
         [Fact]
@@ -504,8 +503,5 @@
             Assert.True(clientModel.ModelTypes.Any(c => c.Name == "list-Headers"));
             Assert.True(clientModel.ModelTypes.Any(c => c.Name == "create-Headers"));
         }
-=======
-        }        
->>>>>>> 2ff8c836
     }
 }